--- conflicted
+++ resolved
@@ -52,28 +52,14 @@
 # llama_runner library
 add_subdirectory(runner)
 
-<<<<<<< HEAD
-# XNNPACK pthreadpool cpuinfo
-target_link_libraries(llama_main PUBLIC gflags llama_runner portable_ops_lib
-                                        vulkan_backend)
-
-=======
 
 target_link_libraries(llama_main PUBLIC gflags llama_runner
                       portable_ops_lib)
->>>>>>> 8a519bc0
 target_link_options(
   llama_main PUBLIC "SHELL:LINKER:--whole-archive \
                     $<TARGET_FILE:portable_ops_lib> \
                     LINKER:--no-whole-archive")
 
-<<<<<<< HEAD
-target_link_options(
-  llama_main PUBLIC "SHELL:LINKER:--whole-archive \
-                    $<TARGET_FILE:vulkan_backend> \
-                    LINKER:--no-whole-archive")
-
-=======
 # XNNPACK pthreadpool cpuinfo
 if(TARGET xnnpack_backend)
   set(xnnpack_backend_libs xnnpack_backend XNNPACK pthreadpool cpuinfo)
@@ -83,7 +69,16 @@
                       $<TARGET_FILE:xnnpack_backend> \
                       LINKER:--no-whole-archive")
 endif()
->>>>>>> 8a519bc0
+
+# Vulkan backend
+if(TARGET vulkan_backend)
+  target_link_libraries(llama_main PUBLIC vulkan_backend)
+  target_link_options(
+    llama_main PUBLIC "SHELL:LINKER:--whole-archive \
+                      $<TARGET_FILE:vulkan_backend> \
+                      LINKER:--no-whole-archive")
+endif()
+
 target_compile_options(llama_main PUBLIC ${_common_compile_options})
 
 # Print all summary
