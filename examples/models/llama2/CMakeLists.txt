# Copyright (c) Meta Platforms, Inc. and affiliates.
# All rights reserved.
#
# This source code is licensed under the BSD-style license found in the
# LICENSE file in the root directory of this source tree.

#
# Simple CMake build system for selective build demo.
#
# ### Editing this file ###
#
# This file should be formatted with
# ~~~
# cmake-format --first-comment-is-literal=True CMakeLists.txt
# ~~~
# It should also be cmake-lint clean.
#
cmake_minimum_required(VERSION 3.19)
project(llama_runner)

option(EXECUTORCH_BUILD_OPTIMIZED "Build the optimized kernels" OFF)

set(EXECUTORCH_ROOT ${CMAKE_CURRENT_SOURCE_DIR}/../../..)
set(TORCH_ROOT ${EXECUTORCH_ROOT}/third-party/pytorch)

include(${EXECUTORCH_ROOT}/build/Utils.cmake)

if(NOT PYTHON_EXECUTABLE)
  resolve_python_executable()
endif()

if(NOT CMAKE_CXX_STANDARD)
  set(CMAKE_CXX_STANDARD 17)
  # Can't set to 11 due to executor_runner.cpp make_unique
endif()

set(_common_compile_options -Wno-deprecated-declarations -fPIC)

# Let files say "include <executorch/path/to/header.h>".
set(_common_include_directories ${EXECUTORCH_ROOT}/..)

find_package(gflags REQUIRED PATHS
             ${CMAKE_CURRENT_BINARY_DIR}/../../../third-party)

#
# llama_main: test binary to run llama, with tokenizer and sampler integrated
#
add_executable(llama_main main.cpp)
if(CMAKE_BUILD_TYPE EQUAL "RELEASE")
  target_link_options(llama_main PRIVATE "LINKER:--gc-sections")
endif()

# find `executorch` libraries
find_package(executorch CONFIG REQUIRED)

# llama_runner library
add_subdirectory(runner)

set(link_libraries)

if(EXECUTORCH_BUILD_OPTIMIZED)
  list(APPEND link_libraries optimized_native_cpu_ops_lib optimized_kernels
<<<<<<< HEAD
  portable_kernels cpublas eigen_blas)
  list(APPEND link_options
                      "SHELL:LINKER:--whole-archive \
                      $<TARGET_FILE:optimized_native_cpu_ops_lib> \
                      LINKER:--no-whole-archive")
=======
    portable_kernels)
  target_link_options_shared_lib(optimized_native_cpu_ops_lib)
>>>>>>> 13109dbf
else()
  list(APPEND link_libraries portable_ops_lib portable_kernels)
  target_link_options_shared_lib(portable_ops_lib)
endif()

target_link_libraries(llama_main PUBLIC gflags llama_runner)

# XNNPACK pthreadpool cpuinfo
if(TARGET xnnpack_backend)
  set(xnnpack_backend_libs xnnpack_backend XNNPACK pthreadpool cpuinfo)
  list(APPEND link_libraries ${xnnpack_backend_libs})
  target_link_options_shared_lib(xnnpack_backend)
endif()

# Vulkan backend
if(TARGET vulkan_backend)
  list(APPEND link_libraries vulkan_backend)
  target_link_options_shared_lib(vulkan_backend)
endif()

target_compile_options(llama_main PUBLIC ${_common_compile_options})
target_link_libraries(llama_main PUBLIC ${link_libraries})

if(APPLE)
  target_link_options_shared_lib(executorch)
endif()

# Print all summary
executorch_print_configuration_summary()<|MERGE_RESOLUTION|>--- conflicted
+++ resolved
@@ -60,16 +60,8 @@
 
 if(EXECUTORCH_BUILD_OPTIMIZED)
   list(APPEND link_libraries optimized_native_cpu_ops_lib optimized_kernels
-<<<<<<< HEAD
   portable_kernels cpublas eigen_blas)
-  list(APPEND link_options
-                      "SHELL:LINKER:--whole-archive \
-                      $<TARGET_FILE:optimized_native_cpu_ops_lib> \
-                      LINKER:--no-whole-archive")
-=======
-    portable_kernels)
   target_link_options_shared_lib(optimized_native_cpu_ops_lib)
->>>>>>> 13109dbf
 else()
   list(APPEND link_libraries portable_ops_lib portable_kernels)
   target_link_options_shared_lib(portable_ops_lib)
