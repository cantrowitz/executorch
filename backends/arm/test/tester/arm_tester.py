--- conflicted
+++ resolved
@@ -272,15 +272,9 @@
 
         return self
 
-<<<<<<< HEAD
-    def transpose_data_format(self, input, to: Literal["NHWC", "NCHW"]):
-        if len(input.shape) != 4:
-            return (input,)
-=======
     def transpose_data_format(
         self, data: Tuple[torch.Tensor], to: Literal["NHWC", "NCHW"]
     ):
->>>>>>> 5d58203f
         if to == "NCHW":
             dim_order = (0, 3, 1, 2)
         if to == "NHWC":
